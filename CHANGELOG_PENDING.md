### Improvements

<<<<<<< HEAD
- [cli] Display outputs last in diff view.
  [#10535](https://github.com/pulumi/pulumi/pull/10535)

- [sdk/python] Dropped support for Python 3.6.
  [#10529](https://github.com/pulumi/pulumi/pull/10529)

- [codegen/nodejs] Support lazy-loading Node modules.
  [#10538](https://github.com/pulumi/pulumi/pull/10538)

- [cli/backend] Gzip compress HTTPS payloads for `pulumi import` and secret decryption against
  the Pulumi Service backend.
  [#10558](https://github.com/pulumi/pulumi/pull/10558)

- [cli] Use "https://github.com/pulumi/pulumi/blob/master/sdk/go/common/workspace/project.json" to validate loaded project files.
  [#10596](https://github.com/pulumi/pulumi/pull/10596)

### Bug Fixes
=======
### Bug Fixes
>>>>>>> d4e361b5
<|MERGE_RESOLUTION|>--- conflicted
+++ resolved
@@ -1,23 +1,6 @@
 ### Improvements
-
-<<<<<<< HEAD
-- [cli] Display outputs last in diff view.
-  [#10535](https://github.com/pulumi/pulumi/pull/10535)
-
-- [sdk/python] Dropped support for Python 3.6.
-  [#10529](https://github.com/pulumi/pulumi/pull/10529)
-
-- [codegen/nodejs] Support lazy-loading Node modules.
-  [#10538](https://github.com/pulumi/pulumi/pull/10538)
-
-- [cli/backend] Gzip compress HTTPS payloads for `pulumi import` and secret decryption against
-  the Pulumi Service backend.
-  [#10558](https://github.com/pulumi/pulumi/pull/10558)
 
 - [cli] Use "https://github.com/pulumi/pulumi/blob/master/sdk/go/common/workspace/project.json" to validate loaded project files.
   [#10596](https://github.com/pulumi/pulumi/pull/10596)
 
 ### Bug Fixes
-=======
-### Bug Fixes
->>>>>>> d4e361b5
