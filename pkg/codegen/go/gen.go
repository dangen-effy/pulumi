--- conflicted
+++ resolved
@@ -1608,7 +1608,8 @@
 	w io.Writer,
 	typeName string,
 	t *schema.ObjectType,
-	emitGenericVariant bool) {
+	emitGenericVariant bool,
+) {
 	contract.Assertf(t.IsInputShape(), "Object type must have input shape")
 
 	printComment(w, t.Comment, false)
@@ -1842,7 +1843,8 @@
 	w io.Writer,
 	r *schema.Resource,
 	generateResourceContainerTypes bool,
-	emitGenericVariant bool) error {
+	emitGenericVariant bool,
+) error {
 	name := disambiguatedResourceName(r, pkg)
 	printCommentWithDeprecationMessage(w, r.Comment, r.DeprecationMessage, false)
 	fmt.Fprintf(w, "type %s struct {\n", name)
@@ -2482,7 +2484,6 @@
 }
 
 func (pkg *pkgContext) genFunctionOutputGenericVersion(w io.Writer, f *schema.Function) {
-
 }
 
 func (pkg *pkgContext) genFunctionOutputVersion(w io.Writer, f *schema.Function, emitGenericVariant bool) {
@@ -3982,16 +3983,8 @@
 				return nil, err
 			}
 
-<<<<<<< HEAD
-			pulumiVersionPath := path.Join(mod, "internal/pulumiVersion.go")
-			setFile(pulumiVersionPath, versionBuf.String())
-			if goPkgInfo.EmitGenericVariant {
-				setGenericVariantFile(pulumiVersionPath, versionBuf.String())
-			}
-=======
 			versionFilePath := fmt.Sprintf("%s/pulumiVersion.go", pkg.internalModuleName)
 			setFile(path.Join(mod, versionFilePath), versionBuf.String())
->>>>>>> b67c7214
 
 		case "config":
 			config, err := pkg.pkg.Config()
